/* Shared CSS styles used across app, dashboard, and panel */

/* Base reset and typography */
* {
	margin: 0;
	padding: 0;
	min-width: 0;
	box-sizing: border-box;
}

/* Quiz color palette */
:root {
	--primary-purple: #47109e;
	--option-red: #d7193c;
	--option-blue: #115fc5;
	--option-yellow: #b68501;
	--option-green: #298a0f;
	--dark-bg: #1a1a1a;
	--light-text: #ccc;
	--gold: #ffd700;
}

/* Typography */
.large-text {
	font-size: 2.5rem;
	line-height: 1.3;
}

.medium-text {
	font-size: 1.8rem;
}

.small-text {
	font-size: 1.3rem;
}

/* Option colors */
.option-a, .panel-option-a { background: var(--option-red); }
.option-b, .panel-option-b { background: var(--option-blue); }
.option-c, .panel-option-c { background: var(--option-yellow); }
.option-d, .panel-option-d { background: var(--option-green); }

/* Common button styles */
.btn {
	font-size: 1.2rem;
	padding: 10px 20px;
	border: none;
	background-color: var(--primary-purple);
	color: white;
	border-radius: 4px;
	cursor: pointer;
	transition: background-color 0.2s;
	font-weight: bold;
}

.btn:hover:not(:disabled) {
	background-color: #3a0d7e;
}

.btn:disabled {
	background-color: #ccc;
	cursor: not-allowed;
	opacity: 0.6;
}

/* Button variants */
.btn-primary {
	background-color: var(--primary-purple);
}

.btn-primary:hover:not(:disabled) {
	background-color: #3a0d7e;
}

.btn-success {
	background-color: #28a745;
}

.btn-success:hover:not(:disabled) {
	background-color: #218838;
}

.btn-danger {
	background-color: #dc3545;
}

.btn-danger:hover:not(:disabled) {
	background-color: #c82333;
}

.btn-warning {
	background-color: #ffc107;
	color: #212529;
}

.btn-warning:hover:not(:disabled) {
	background-color: #e0a800;
}

/* Button sizes */
.btn-lg {
	font-size: 1.4rem;
	padding: 1rem 1.5rem;
	border-radius: 0.5rem;
}

.btn-sm {
	font-size: 1rem;
	padding: 0.5rem 1rem;
	border-radius: 0.3rem;
}

/* Notification styles */
.notification {
	padding: 0.5em 1em;
	border-radius: 2em;
	text-align: center;
	font-weight: bold;
	margin-bottom: 0.5em;
}

.notification.error {
	background: red;
	color: white;
}

.notification.info {
	background: white;
	color: black;
}

.notification.success {
	background: green;
	color: white;
}

.notification.warning {
	background: orange;
	color: white;
}

/* Utility classes */
.text-center { text-align: center; }
.text-left { text-align: left; }
.text-right { text-align: right; }

.mb-1 { margin-bottom: 1rem; }
.mb-2 { margin-bottom: 2rem; }
.mb-3 { margin-bottom: 3rem; }

.p-1 { padding: 1rem; }
.p-2 { padding: 2rem; }
.p-3 { padding: 3rem; }

.flex { display: flex; }
.flex-column { flex-direction: column; }
.flex-center { justify-content: center; align-items: center; }
.flex-between { justify-content: space-between; }
.flex-1 { flex: 1; }

.hidden { display: none !important; }
.visible { display: block !important; }

<<<<<<< HEAD
/* Connection Status Banner */
.connection-status-banner {
	position: fixed;
	left: 0;
	right: 0;
	z-index: 9999;
	background: linear-gradient(135deg, #ff6b6b, #ee5a24);
	color: white;
	font-weight: bold;
	padding: 0;
	transform: translateY(-100%);
	transition: transform 0.3s ease-out;
	box-shadow: 0 2px 10px rgba(0, 0, 0, 0.2);
	border-bottom: 2px solid rgba(255, 255, 255, 0.3);
}

.connection-status-banner.connection-status-top {
	top: 0;
}

.connection-status-banner.connection-status-bottom {
	bottom: 0;
	transform: translateY(100%);
	border-bottom: none;
	border-top: 2px solid rgba(255, 255, 255, 0.3);
}

.connection-status-banner.connection-status-visible {
	transform: translateY(0);
}

.connection-status-banner.connection-status-reconnecting {
	background: linear-gradient(135deg, #ffa726, #ff9800);
}

.connection-status-banner.connection-status-success {
	background: linear-gradient(135deg, #66bb6a, #4caf50);
}

.connection-status-content {
	display: flex;
	align-items: center;
	justify-content: center;
	gap: 12px;
	padding: 12px 20px;
	min-height: 48px;
}

.connection-status-icon {
	font-size: 18px;
	display: flex;
	align-items: center;
}

.connection-status-message {
	font-size: 14px;
	font-weight: 600;
	text-align: center;
	flex: 1;
	max-width: 300px;
}

.connection-status-spinner {
	display: flex;
	align-items: center;
	justify-content: center;
}

.spinner {
	width: 16px;
	height: 16px;
	border: 2px solid rgba(255, 255, 255, 0.3);
	border-radius: 50%;
	border-top-color: white;
	animation: spin 1s ease-in-out infinite;
}

@keyframes spin {
	to {
		transform: rotate(360deg);
	}
}

/* Reconnecting pulsing animation */
.connection-status-banner.connection-status-reconnecting .connection-status-icon {
	animation: pulse 1.5s ease-in-out infinite;
}

@keyframes pulse {
	0%, 100% {
		transform: scale(1);
		opacity: 1;
	}
	50% {
		transform: scale(1.1);
		opacity: 0.8;
	}
}

/* Success state animation */
.connection-status-banner.connection-status-success .connection-status-icon {
	animation: bounce 0.6s ease-out;
}

@keyframes bounce {
	0%, 20%, 53%, 80%, 100% {
		transform: translate3d(0, 0, 0);
	}
	40%, 43% {
		transform: translate3d(0, -8px, 0);
	}
	70% {
		transform: translate3d(0, -4px, 0);
	}
	90% {
		transform: translate3d(0, -2px, 0);
	}
}

/* Responsive design for connection banner */
@media (max-width: 768px) {
	.connection-status-content {
		padding: 10px 16px;
		gap: 8px;
	}
	
	.connection-status-message {
		font-size: 13px;
	}
	
	.connection-status-icon {
		font-size: 16px;
	}
=======
/* Layout styles */
.container {
	min-height: 100vh;
	display: flex;
	flex-direction: column;
	padding: 2rem;
	background: var(--dark-bg);
	color: white;
}

.header {
	display: flex;
	justify-content: space-between;
	align-items: center;
	margin-bottom: 2rem;
	flex-wrap: wrap;
	gap: 1rem;
}

.content {
	flex: 1;
	display: grid;
	gap: 2rem;
}

.card {
	background: rgba(255, 255, 255, 0.1);
	border-radius: 1rem;
	padding: 2rem;
}

.card-title {
	font-size: 1.8rem;
	font-weight: bold;
	margin-bottom: 1.5rem;
	text-align: center;
}

.info-grid {
	display: flex;
	gap: 1rem;
	font-size: 1rem;
	flex-wrap: wrap;
}

.info-item {
	padding: 0.5rem 1rem;
	background: rgba(255, 255, 255, 0.1);
	border-radius: 0.5rem;
	white-space: nowrap;
}

.stats-grid {
	display: grid;
	grid-template-columns: repeat(auto-fit, minmax(120px, 1fr));
	gap: 1rem;
	margin-bottom: 1.5rem;
}

.stat-item {
	text-align: center;
	padding: 1rem;
	background: rgba(0, 0, 0, 0.2);
	border-radius: 0.5rem;
}

.stat-value {
	font-size: 2rem;
	font-weight: bold;
	color: var(--primary-purple);
}

.stat-label {
	font-size: 0.9rem;
	opacity: 0.8;
}

/* Color scheme updates */
:root {
	--primary-color: var(--primary-purple);
	--primary-hover: #3a0d7e;
>>>>>>> dbd56173
}<|MERGE_RESOLUTION|>--- conflicted
+++ resolved
@@ -161,7 +161,6 @@
 .hidden { display: none !important; }
 .visible { display: block !important; }
 
-<<<<<<< HEAD
 /* Connection Status Banner */
 .connection-status-banner {
 	position: fixed;
@@ -295,7 +294,8 @@
 	.connection-status-icon {
 		font-size: 16px;
 	}
-=======
+}
+
 /* Layout styles */
 .container {
 	min-height: 100vh;
@@ -377,5 +377,4 @@
 :root {
 	--primary-color: var(--primary-purple);
 	--primary-hover: #3a0d7e;
->>>>>>> dbd56173
 }